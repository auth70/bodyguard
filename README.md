![Fox knight](https://github.com/auth70/bodyguard/assets/55932282/01db31c8-fb8f-4a40-9b4b-027836c695b3)

<p align="center">
  <a href="https://www.npmjs.com/package/@auth70/bodyguard"><img src="https://img.shields.io/npm/v/@auth70/bodyguard" alt="npm"></a>
  <a href="https://www.npmjs.com/package/@auth70/bodyguard"><img src="https://img.shields.io/npm/types/@auth70/bodyguard" alt="npm type definitions"></a>
</p>

# Bodyguard

Simple [Fetch API](https://developer.mozilla.org/en-US/docs/Web/API/Fetch_API)-compatible streaming body parser. Aims for ease of use with secure defaults. Does not depend on Node.js APIs.

Takes in a [Request](https://developer.mozilla.org/en-US/docs/Web/API/Request) or [Response](https://developer.mozilla.org/en-US/docs/Web/API/Response) object and parses its body into a JavaScript object. If you pass a typed schema validator using [Zod](https://zod.dev/) or similar library, the resulting object will also be typed.

## Quickstart

```bash
npm install --save @auth70/bodyguard
```

## Features

- **Parse (nested!) object *and* array form data with dot (`foo.bar`) and square bracket `(baz[0])` syntax** in both multipart and URL-encoded forms.
- **Prevents resource exhaustion** by bailing early on streams that are too large, have too many (or too large) keys, or have too much nesting.
- **Guards against [prototype pollution](https://cheatsheetseries.owasp.org/cheatsheets/Prototype_Pollution_Prevention_Cheat_Sheet.html)** in JSON and form data.
- **Enforce parsed data to pass a validator** using [Zod](https://zod.dev/) or similar library *(optional)*.
- **Cast numbers and booleans from strings in form data** *(optional)*.

### Supported content types

- ✅ JSON (`application/json`)
- ✅ Multi-boundary multipart form data (`multipart/form-data`)
- ✅ URL-encoded form data (`application/x-www-form-urlencoded`)
- ✅ Raw UTF-8 text (`text/plain`)

#### TODO

- File uploads in multipart form data.

## Usage

**Each method in Bodyguard has two versions.** One that throws an error if the body is invalid (e.g. `form()`), and one that returns an error instead (e.g. `softForm()`). You may pick whichever suits your workflow.

**If you pass in a validator, it *has* to throw an error if the data is invalid.** If the data is valid, it should return the parsed data. If you don't pass in a validator, the parsed data is returned as-is.

### Getting started

Initialise a Bodyguard instance with your preferred options. You can use it as a singleton or create multiple instances.

```ts
import { Bodyguard } from '@auth70/bodyguard';

// All arguments are optional with their defaults shown below
const bodyguard = new Bodyguard({
    maxSize: 1024 * 1024 * 1, // Default: 1MB
    maxKeys: 100, // Default: Allows up to 100 total keys
    maxDepth: 10, // Default: Allows up to 10 levels of nesting
    maxKeyLength: 100, // Default: Allows up to 100 characters per key
    castNumbers: false, // Default: Does NOT automatically cast numbers in form data
    castBooleans: false, // Default: Does NOT automatically cast "true" and "false" as boolean in form data
});
```

### Parsing

To parse a request body, you can either use the `pat()` / `softPat()` methods to have Bodyguard use the appropriate parser depending on the content type, or you can directly use the `json()` / `softJson()` or `form()` / `softForm()` methods to parse JSON and form data respectively.

For example, in a SvelteKit action:

```ts
// src/routes/+page.server.tsts
import { Bodyguard } from '@auth70/bodyguard';
import { z } from 'zod';

// Define a validator, using Zod in this example
const RouteSchema = z.object({ name: z.string() }); 

const bodyguard = new Bodyguard(); // Or use a singleton, or put it in locals

export const actions = {
    default: async ({ request, locals }) => {
<<<<<<< HEAD
        // Use softForm() to parse the form into an object.
        // It does not throw an error if the body is invalid (compared to form() which does).
        const { success, value } = await bodyguard.softForm(
=======
        const { success, error, value } = await locals.bodyguard.softForm(
>>>>>>> 3bba2ca8
            request, // Pass in the request
            RouteSchema.parse // Pass in the validator
        );
         // The output is now typed based on the validator!
         // success: boolean
         // error?: Error
         // value?: { name: string } <-- typed!
        if(!success) {
            return {
                status: 400,
                body: JSON.stringify({ error: error.message }),
            }
        }
        return {
            status: 302,
            headers: {
                location: `/${value.name}`,
            },
        }
    },
} satisfies Actions;
```

`options` are the same options you can pass to the instance constructor. Any options provided to a function will override the constructor options.

See [the API section](#api) for more information.

#### Response parsing

Even though these examples focus on Request bodies, there is nothing stopping you from using Bodyguard to parse and guard Response bodies as well, e.g. from user-supplied, untrusted APIs or webhooks.

## Parsing rules

### JSON

JSON data is returned like `JSON.parse()` would return it.

### Form data

#### Multipart forms

Trailing newlines are stripped from the end of values.

#### URL-encoded forms

Values are decoded using `decodeURIComponent()`

#### Numbers

*Auto-cast numbers by passing `castNumbers: true` as an option.*

If the value passes `!isNaN()` it's cast as a number. For example, `"3"` is returned as `3`, `"3.14"` is returned as `3.14`, etc. *This is disabled by default*.

#### Booleans

*Auto-cast booleans by passing `castBooleans: true` as an option.*

If the value is `"true"` or `"false"`, it's cast as a boolean. For example, `"true"` is returned as `true`, `"false"` is returned as `false`. *This is disabled by default*.

#### Empty strings

Empty strings are returned as empty strings (`""`), not `null` or `undefined`.

#### Array indices with gaps

Array indices with gaps are returned as sparse arrays. For example, `foo[1] = "3"` is returned as `foo: [undefined, 3]`.

#### Object and array form data

To parse objects from form data, use dot notation in the input name accessor. For arrays, use square brackets.

```html
<form>
    <input type="text" name="a_string" value="bar" />
    <input type="text" name="a_number" value="3" />
    <!-- array accessors -->
    <input type="text" name="an_array[]" value="foo" /> <!-- auto-incrementing index -->
    <input type="text" name="an_array[1]" value="bar" /> <!-- numeric index -->
    <!-- object accessors -->
    <input type="text" name="an_object.fox" value="fox" />
    <!-- nested object accessor -->
    <input type="text" name="an_object.dog.bark" value="bark" />
    <!-- nested object and array accessor -->
    <input type="text" name="an_object.cat[].meow" value="meow?" />
    <input type="text" name="an_object.cat[2].meow" value="meow!" /> <!-- leaves index 1 undefined -->
</form>
```

The above comes out as:

```ts
{
    a_string: 'bar',
    a_number: 3,
    an_array: ['foo', 'bar'],
    an_object: {
        fox: 'fox',
        dog: {
            bark: 'bark',
        },
        cat: [
            { meow: 'meow?' },
            undefined,
            { meow: 'meow!' },
        ],
    },
}
```

## Examples

### SvelteKit example

<details>
<summary><strong>Expand example</strong></summary>

**routes/+page.server.ts**

```ts
import { z } from 'zod';
import { Bodyguard } from '@auth70/bodyguard';

const bodyguard = new Bodyguard(); // Or use a singleton, or put it in locals

const RouteSchema = z.object({ name: z.string() });

export const actions = {
    default: async ({ request, locals }) => {
        const { success, value } = await bodyguard.softForm(request, RouteSchema.parse);
        /**
         * success: boolean
         * error?: Error
         * value?: { name: string }
         */
        if(!success) {
            return {
                status: 400,
                body: JSON.stringify({ error: error.message }),
            }
        }
        return {
            status: 302,
            headers: {
                location: `/${value.name}`,
            },
        }
    },
} satisfies Actions;
```
</details>

### Hono example

<details id="hono-example">
<summary><strong>Expand example</strong></summary>

**src/index.ts**

```ts
import { Bodyguard } from '@auth70/bodyguard';
import { Hono } from 'hono'

const app = new Hono()
const bodyguard = new Bodyguard();

app.use(
    '*',
        async (c, next) => {
            c.locals.bodyguard = bodyguard; // As a singleton in locals
            return next();
        }
    }
)

const RouteSchema = z.object({ name: z.string() });

app.post('/page', (c) => {
    const { success, value } = await c.locals.bodyguard.softForm(c.request, RouteSchema.parse);
    /**
     * success: boolean
     * error?: Error
     * value?: { name: string }
     */
    if(!success) {
        return {
            status: 400,
            body: JSON.stringify({ error: error.message }),
        }
    }
    return {
        status: 302,
        headers: {
            location: `/${value.name}`,
        },
    }
})
```

</details>

## API

### Constructor

#### `new Bodyguard(config)`

- `options` (optional): `BodyguardConfig`

### Types

#### `BodyguardConfig`

- `maxSize` (optional): `number` - Maximum allowed size of the body in bytes. Default: `1024 * 1024 * 1` (1MB)
- `maxKeys` (optional): `number` - Maximum allowed number of keys in the body. Default: `100`
- `maxDepth` (optional): `number` - Maximum allowed depth of the body. Default: `10`
- `maxKeyLength` (optional): `number` - Maximum allowed length of a key in the body. Default: `100`
- `castNumbers` (optional): `boolean` - Whether to cast numbers from strings in form data. Default: `false`
- `castBooleans` (optional): `boolean` - Whether to cast `"true"` and `"false"` as booleans in form data. Default: `false`

#### `BodyguardResult<T> = BodyguardSuccess<T> | BodyguardError`

- `success`: `boolean` - Whether the parsing was successful.
- `error` (optional): `Error` - The error that occurred, if any.
- `value` (optional): `T` - The parsed value, if successful.

#### `BodyguardSuccess<T>`

- `success`: `true`
- `value`: `T`

#### `BodyguardError`

- `success`: `false`
- `error`: `Error`

#### `BodyguardValidator<T = JSONLike> = (obj: JSONLike) => T`

### Automatic content type detection

#### `Bodyguard.softPat(input: Request | Response, validator?: ValidatorType, options?: BodyguardOptions): Promise<BodyguardResult<ReturnType<ValidatorType>>>`

Parses a request or response body into a JavaScript object. Internally uses `softJson()` or `softForm()` depending on the content type. If an error occurs, it is returned instead of throwing.

- `input: Request | Response` - Fetch API compatible input.
- `validator?: ValidatorType extends BodyguardValidator` - Optional validator to validate the parsed object against.
- `config?: Partial<BodyguardOptions>` - Optional config to override the constructor options.

Returns a `BodyguardResult`:

```ts
{
    success: boolean,
    error?: Error,
    value?: ReturnType<ValidatorType>,
}
```

#### `Bodyguard.pat(input: Request | Response, validator?: ValidatorType, options?: BodyguardOptions): Promise<ReturnType<ValidatorType>>`

Parses a request or response body into a JavaScript object. Internally uses `json()` or `form()` depending on the content type. Errors are thrown.

- `input: Request | Response` - Fetch API compatible input.
- `validator?: ValidatorType extends BodyguardValidator` - Optional validator to validate the parsed object against.
- `config?: Partial<BodyguardOptions>` - Optional config to override the constructor options.

Returns the parsed object (not a `BodyguardResult`).

### JSON parsing

#### `Bodyguard.softJson(input: Request | Response, validator?: ValidatorType, options?: BodyguardOptions): Promise<BodyguardResult<ReturnType<ValidatorType>>>`

Parses a JSON stream into a JavaScript object. If an error occurs, it is returned instead of throwing.

- `input: Request | Response` - Fetch API compatible input.
- `validator?: ValidatorType extends BodyguardValidator` - Optional validator to validate the parsed object against.
- `config?: Partial<BodyguardOptions>` - Optional config to override the constructor options.

Returns a `BodyguardResult`:

```ts
{
    success: boolean,
    error?: Error,
    value?: ReturnType<ValidatorType>,
}
```

#### `Bodyguard.json(input: Request | Response, validator?: ValidatorType, config?: BodyguardOptions): Promise<ReturnType<ValidatorType>>`

Parses a JSON stream into a JavaScript object. Errors are thrown.

- `input: Request | Response` - Fetch API compatible input.
- `validator?: ValidatorType extends BodyguardValidator` - Optional validator to validate the parsed object against.
- `config?: Partial<BodyguardOptions>` - Optional config to override the constructor options.

Returns the parsed object (not a `BodyguardResult`).

### Form parsing

#### `Bodyguard.softForm(input: Request | Response, validator?: ValidatorType, options?: BodyguardOptions): Promise<BodyguardResult<ReturnType<ValidatorType>>>`

Parses an urlencoded or multipart form data stream into a JavaScript object. If an error occurs, it is returned instead of throwing.

- `request`: `Request` - The request to parse.
- `validator` (optional): `ValidatorType extends BodyguardValidator` - A validator to validate the parsed object against. Default: `undefined`
- `options` (optional): `BodyguardOptions` - Options to override the constructor options. Default: `undefined`

Returns a `BodyguardResult`:

```ts
{
    success: boolean,
    error?: Error,
    value?: ReturnType<ValidatorType>,
}
```

#### `Bodyguard.form(input: Request | Response, validator?: ValidatorType, options?: BodyguardOptions): Promise<ReturnType<ValidatorType>>`

Parses an urlencoded or multipart form data stream into a JavaScript object. Errors are thrown.

- `input: Request | Response` - Fetch API compatible input.
- `validator?: ValidatorType extends BodyguardValidator` - Optional validator to validate the parsed object against.
- `config?: Partial<BodyguardOptions>` - Optional config to override the constructor options.

Returns the parsed object (not a `BodyguardResult`).

### Text parsing

#### `Bodyguard.softText(input: Request | Response, validator?: ValidatorType, options?: BodyguardOptions): Promise<BodyguardResult<ReturnType<ValidatorType>>>`

Parses raw UTF-8 text into a string. The byte limit is enforced but no key or depth limits are enforced as there is no way to know what the structure of the text is. If an error occurs, it is returned instead of throwing.

- `input: Request | Response` - Fetch API compatible input.
- `validator?: ValidatorType extends BodyguardValidator` - Optional validator to validate the parsed string against.
- `config?: Partial<BodyguardOptions>` - Optional config to override the constructor options.

#### `Bodyguard.text(input: Request | Response, validator?: ValidatorType, options?: BodyguardOptions): Promise<ReturnType<ValidatorType>>`

Parses raw UTF-8 text into a string. The byte limit is enforced but no key or depth limits are enforced as there is no way to know what the structure of the text is. Errors are thrown.

- `input: Request | Response` - Fetch API compatible input.
- `validator?: ValidatorType extends BodyguardValidator` - Optional validator to validate the parsed string against.
- `config?: Partial<BodyguardOptions>` - Optional config to override the constructor options.

## Contributing

Pull requests are welcome. For major changes, please open an issue first to discuss what you would like to change.

## License

MIT<|MERGE_RESOLUTION|>--- conflicted
+++ resolved
@@ -78,13 +78,9 @@
 
 export const actions = {
     default: async ({ request, locals }) => {
-<<<<<<< HEAD
         // Use softForm() to parse the form into an object.
         // It does not throw an error if the body is invalid (compared to form() which does).
-        const { success, value } = await bodyguard.softForm(
-=======
-        const { success, error, value } = await locals.bodyguard.softForm(
->>>>>>> 3bba2ca8
+        const { success, error, value } = await bodyguard.softForm(
             request, // Pass in the request
             RouteSchema.parse // Pass in the validator
         );
